--- conflicted
+++ resolved
@@ -4,6 +4,7 @@
     , asHtml
     , custom, CustomConfig, FormConfig, TextFieldConfig, NumberFieldConfig, RangeFieldConfig
     , CheckboxFieldConfig, RadioFieldConfig, SelectFieldConfig
+    , FormListConfig, FormListItemConfig
     )
 
 {-| This module provides helpers to render a [`Form`](Form#Form).
@@ -37,6 +38,7 @@
 
 @docs custom, CustomConfig, FormConfig, TextFieldConfig, NumberFieldConfig, RangeFieldConfig
 @docs CheckboxFieldConfig, RadioFieldConfig, SelectFieldConfig
+@docs FormListConfig, FormListItemConfig
 
 -}
 
@@ -170,24 +172,21 @@
     , radioField : RadioFieldConfig msg -> element
     , selectField : SelectFieldConfig msg -> element
     , group : List element -> element
-<<<<<<< HEAD
-    , variable : VariableFormConfig msg element -> element
-    , variableFormItem : VariableFormItemConfig msg element -> element
-    }
-
-
-type alias VariableFormConfig msg element =
+    , section : String -> List element -> element
+    , formList : FormListConfig msg element -> element
+    , formListItem : FormListItemConfig msg element -> element
+    }
+
+
+type alias FormListConfig msg element =
     { forms : List element
     , add : { action : () -> msg, label : String }
     }
 
 
-type alias VariableFormItemConfig msg element =
+type alias FormListItemConfig msg element =
     { fields : List element
     , delete : { action : () -> msg, label : String }
-=======
-    , section : String -> List element -> element
->>>>>>> bbb568e2
     }
 
 
@@ -543,22 +542,12 @@
                 |> List.map (maybeIgnoreChildError maybeError >> renderField customConfig fieldConfig)
                 |> customConfig.section title
 
-
-maybeIgnoreChildError : Maybe Error -> ( field, Maybe Error ) -> ( field, Maybe Error )
-maybeIgnoreChildError maybeParentError =
-    case maybeParentError of
-        Just _ ->
-            identity
-
-        Nothing ->
-            Tuple.mapSecond (\_ -> Nothing)
-
         Form.List { forms, add, attributes } ->
-            customConfig.variable
+            customConfig.formList
                 { forms =
                     List.map
                         (\{ fields, delete } ->
-                            customConfig.variableFormItem
+                            customConfig.formListItem
                                 { fields = List.map (renderField customConfig fieldConfig) fields
                                 , delete = { action = delete >> onChange, label = attributes.delete }
                                 }
@@ -566,6 +555,16 @@
                         forms
                 , add = { action = add >> onChange, label = attributes.add }
                 }
+
+
+maybeIgnoreChildError : Maybe Error -> ( field, Maybe Error ) -> ( field, Maybe Error )
+maybeIgnoreChildError maybeParentError =
+    case maybeParentError of
+        Just _ ->
+            identity
+
+        Nothing ->
+            Tuple.mapSecond (\_ -> Nothing)
 
 
 
@@ -622,17 +621,14 @@
         , radioField = radioField
         , selectField = selectField
         , group = group
-<<<<<<< HEAD
-        , variable = variable
-        , variableFormItem = variableFormItem
-=======
         , section = section
->>>>>>> bbb568e2
+        , formList = formList
+        , formListItem = formListItem
         }
 
 
-variable : VariableFormConfig msg (Html msg) -> Html msg
-variable { forms, add } =
+formList : FormListConfig msg (Html msg) -> Html msg
+formList { forms, add } =
     Html.div [ Attributes.class "elm-form-variable" ]
         (forms
             ++ [ Html.button
@@ -647,8 +643,8 @@
         )
 
 
-variableFormItem : VariableFormItemConfig msg (Html msg) -> Html msg
-variableFormItem { fields, delete } =
+formListItem : FormListItemConfig msg (Html msg) -> Html msg
+formListItem { fields, delete } =
     Html.div [ Attributes.class "elm-form-variable-item" ]
         ((Html.button
             [ Events.onClick delete.action
