{
    "type": "application",
    "source-directories": [
        "src",
        "../src"
    ],
    "elm-version": "0.19.0",
    "dependencies": {
        "direct": {
            "elm/browser": "1.0.0",
            "elm/core": "1.0.0",
            "elm/html": "1.0.0",
            "elm/json": "1.0.0",
            "elm/url": "1.0.0",
<<<<<<< HEAD
            "elm-community/list-extra": "8.0.0"
=======
            "mdgriffith/elm-ui": "1.1.0"
>>>>>>> bbb568e2
        },
        "indirect": {
            "elm/time": "1.0.0",
            "elm/virtual-dom": "1.0.0"
        }
    },
    "test-dependencies": {
        "direct": {},
        "indirect": {}
    }
}<|MERGE_RESOLUTION|>--- conflicted
+++ resolved
@@ -12,11 +12,8 @@
             "elm/html": "1.0.0",
             "elm/json": "1.0.0",
             "elm/url": "1.0.0",
-<<<<<<< HEAD
-            "elm-community/list-extra": "8.0.0"
-=======
+            "elm-community/list-extra": "8.0.0",
             "mdgriffith/elm-ui": "1.1.0"
->>>>>>> bbb568e2
         },
         "indirect": {
             "elm/time": "1.0.0",
