--- conflicted
+++ resolved
@@ -112,7 +112,12 @@
     }
   }
 
-  input[type="text"], input[type="password"], input[type="email"], input[type="number"], select, textarea {
+  input[type="text"],
+  input[type="password"],
+  input[type="email"],
+  input[type="number"],
+  select,
+  textarea {
     width: 100%;
     box-sizing: border-box;
     padding: 0.8em;
@@ -146,7 +151,6 @@
     }
   }
 
-<<<<<<< HEAD
   div.elm-form-group {
     display: flex;
     flex-direction: row;
@@ -227,8 +231,6 @@
     }
   }
 
-=======
->>>>>>> bbb568e2
   .elm-form-error {
     color: red;
   }
